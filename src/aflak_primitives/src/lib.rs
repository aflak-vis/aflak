//! This is the crate containing the definitions of the transformations and
//! data types used in aflak for the astrophysical domain.
//!
//! The crate implements all the required traits for `aflak_cake` to kicks in
//! astrophysical computation.
//!
//! You will want first to check [IOValue](enum.IOValue.html). This is the
//! enumeration that defines all the types used as inputs and outputs of
//! astrophysical transformations.
//!
//! If the output of a transformation should return an error, the
//! [IOErr](enum.IOErr.html) should be used.
//!
//! To add a new transformation, add a new `Transform<IOValue, IOErr>` item to
//! the [TRANSFORMATIONS](struct.TRANSFORMATIONS.html) struct defined using
//! the lazy_static crate.
extern crate lazy_static;
extern crate variant_name;
#[macro_use]
extern crate variant_name_derive;
#[macro_use]
extern crate aflak_cake as cake;
pub extern crate fitrs;
extern crate imgui_tone_curve;

#[macro_use]
pub extern crate ndarray;
extern crate nalgebra;
extern crate ndarray_parallel;
extern crate serde;
#[macro_use]
extern crate serde_derive;
#[macro_use]
extern crate rawloader;

mod fits;
#[macro_use]
mod precond;
mod roi;
mod unit;

pub use roi::ROI;
pub use unit::{Dimensioned, Unit, WcsArray};

use std::error::Error;
use std::fmt;
use std::io;
use std::path::{Path, PathBuf};
use std::sync::Arc;

use imgui_tone_curve::ToneCurveState;
use nalgebra::{Matrix3, Vector3};
use ndarray::{Array, Array1, Array2, ArrayD, ArrayViewD, Axis, Dimension, ShapeBuilder, Slice};
use ndarray_parallel::prelude::*;
use variant_name::VariantName;

#[derive(Clone, Debug, PartialEq, Eq, Serialize, Deserialize)]
pub enum PATHS {
    FileList(Vec<PathBuf>),
}

/// Value used for I/O in astronomical transforms.
///
/// If new use cases arise, please add a new variant to this enumeration.
#[derive(Clone, Debug, VariantName, Serialize, Deserialize)]
pub enum IOValue {
    Integer(i64),
    Float(f32),
    Float2([f32; 2]),
    Float3([f32; 3]),
    Str(String),
    Bool(bool),
    #[serde(skip_serializing)]
    #[serde(skip_deserializing)]
    Fits(Arc<fitrs::Fits>),
    Image(WcsArray),
    Map2dTo3dCoords(Array2<[f32; 3]>),
    Roi(roi::ROI),
    Paths(PATHS),
    ToneCurve(ToneCurveState),
}

impl PartialEq for IOValue {
    fn eq(&self, val: &Self) -> bool {
        use IOValue::*;
        match (self, val) {
            (Integer(i1), Integer(i2)) => i1 == i2,
            (Float(f1), Float(f2)) => f1 == f2,
            (Float2(f1), Float2(f2)) => f1 == f2,
            (ToneCurve(t1), ToneCurve(t2)) => t1 == t2,
            (Float3(f1), Float3(f2)) => f1 == f2,
            (Str(s1), Str(s2)) => s1 == s2,
            (Bool(b1), Bool(b2)) => b1 == b2,
            (Image(i1), Image(i2)) => i1 == i2,
            (Map2dTo3dCoords(m1), Map2dTo3dCoords(m2)) => m1 == m2,
            (Roi(r1), Roi(r2)) => r1 == r2,
            (Paths(p1), Paths(p2)) => p1 == p2,
            _ => false,
        }
    }
}

/// Error value used for I/O in astronomical transforms.
///
/// If new use cases arise, please add a new variant to this enumeration.
#[derive(Debug)]
pub enum IOErr {
    IoError(io::Error, String),
    RawLoaderError(String),
    FITSErr(String),
    UnexpectedInput(String),
    ShapeError(ndarray::ShapeError, String),
}

impl fmt::Display for IOErr {
    fn fmt(&self, f: &mut fmt::Formatter) -> fmt::Result {
        use IOErr::*;

        match self {
            IoError(e, s) => write!(f, "I/O error! {}. This was caused by '{}'.", s, e),
            RawLoaderError(s) => write!(f, "RawLoader-related error! {}", s),
            FITSErr(s) => write!(f, "FITS-related error! {}", s),
            UnexpectedInput(s) => write!(f, "Unexpected input! {}", s),
            ShapeError(e, s) => write!(f, "Shape error! {}. This was caused by '{}'.", s, e),
        }
    }
}

impl Error for IOErr {
    fn description(&self) -> &str {
        "aflak_primitives::IOErr"
    }
}

/// Represent the successful result of an astrophysical computation.
pub type SuccessOut = cake::compute::SuccessOut<IOValue>;

lazy_static! {
    /// The exhaustive list of all staticly loaded astrophysical transforms.
    pub static ref TRANSFORMATIONS: Vec<cake::Transform<'static, IOValue, IOErr>> = {
        vec![
            cake_transform!(
                "Open FITS file from a Paths.",
                1, 0, 0,
                open_fits<IOValue, IOErr>(path: Paths, n: Integer = 0) -> Fits {
                    let PATHS::FileList(path) = path;
                    vec![run_open_fits(path.to_vec(), *n)]
                }
            ),
            cake_transform!(
                "Open RAW file from a Paths.",
                0, 1, 0,
                open_raw<IOValue, IOErr>(path: Paths, n: Integer = 0) -> Image {
                    let PATHS::FileList(path) = path;
                    vec![run_open_raw(path.to_vec(), *n)]
                }
            ),
            cake_transform!(
                "Extract dataset from FITS file.",
                1, 0, 0,
                fits_to_image<IOValue, IOErr>(fits: Fits, hdu_idx: Integer = 0, extension: Str = "".to_owned()) -> Image {
                    vec![run_fits_to_image(fits, *hdu_idx, extension)]
                }
            ),
            cake_transform!(
                "Slice one frame of a n-dimensional dataset turning it into an (n-1)-dimensional dataset.",
                1, 0, 0,
                slice_one_frame<IOValue, IOErr>(image: Image, frame: Integer = 0) -> Image {
                    vec![run_slice_one_frame(image, *frame)]
                }
            ),
            cake_transform!(
                "Slice an arbitrary plane through a 3D dataset and return the slice.",
                0, 1, 0,
                slice_3d_to_2d<IOValue, IOErr>(image: Image, map: Map2dTo3dCoords) -> Image {
                    vec![run_slice_3d_to_2d(image, map)]
                }
            ),
            cake_transform!(
                "Make a 2D mesh on a specific plane.
Parameters:
1. Starting point: (x, y, z)
2. Directional unit d1: (d1_x, d1_y, d1_z)
3. Directional unit d2: (d2_x, d2_y, d2_z)
4. Integer n
5. Integer m

With the above parameters, a 2D mesh with the points as below:
( x + i * d1_x + j * d2_x,
  y + i * d1_y + j * d2_y,
  z + i * d1_z + j * d2_z )
for 0 <= i < n and 0 <= j < m",
                1, 0, 0,
                make_plane3d<IOValue, IOErr>(p0: Float3 = [0.0; 3], dir1: Float3 = [0.0, 0.0, 1.0], dir2: Float3 = [0.0, 1.0, 0.0], count1: Integer = 1, count2: Integer = 1) -> Map2dTo3dCoords {
                    vec![run_make_plane3d(p0, dir1, dir2, *count1, *count2)]
                }
            ),
            cake_transform!(
                "Extract waveform from image with the provided region of interest.",
                1, 0, 0,
                extract_wave<IOValue, IOErr>(image: Image, roi: Roi = roi::ROI::All) -> Image {
                    vec![run_extract_wave(image, roi)]
                }
            ),
            cake_transform!("Replace all values above or below a threshold in a image with NaN.
Takes two parameters: a threshold and a bool.
If bool value is checked, then replaces the values above the threshold with NaN, else replace the values below the threshold with NaN.",
                1, 0, 0,
                clip_image<IOValue, IOErr>(image: Image, ceiling_threshold: Float = 0.0, ceiling: Bool = false, floor_threshold: Float = 0.0, floor: Bool = false) -> Image {
                    vec![run_clip(image, *ceiling_threshold, *ceiling, *floor_threshold, *floor)]
                }
            ),
            cake_transform!("Replace all NaN values in image with the provided value.",
                1, 0, 0,
                replace_nan_image<IOValue, IOErr>(image: Image, placeholder: Float = 0.0) -> Image {
                    vec![run_replace_nan_image(image, *placeholder)]
                }
            ),
            cake_transform!(
                "Compose 2 vectors. Parameters: u, v, a, b.
Compute a*u + b*v.",
                1, 0, 0,
                linear_composition<IOValue, IOErr>(u: Image, v: Image, a: Float = 1.0, b: Float = 1.0) -> Image {
                    vec![run_linear_composition(u, v, *a, *b)]
                }
            ),
            cake_transform!(
                "Make a Float3 from 3 float values.",
                1, 0, 0,
                make_float3<IOValue, IOErr>(f1: Float = 0.0, f2: Float = 0.0, f3: Float = 0.0) -> Float3 {
                    vec![run_make_float3(*f1, *f2, *f3)]
                }
            ),
            cake_transform!(
                "Integral for Image. Parameters: a=start, b=end (a <= b).
Compute Sum[k, {a, b}]image[k]. image[k] is k-th slice of image.
Second output contains (a + b) / 2
Third output contains (b - a)
Note: indices for a and b start from 0",
                1, 0, 0,
                integral<IOValue, IOErr>(image: Image, start: Integer = 0, end: Integer = 1) -> Image, Float, Float {
                    let middle = (*start as f32 + *end as f32) / 2.0;
                    let width = *end as f32 - *start as f32;
                    vec![run_integral(image, *start, *end), Ok(IOValue::Float(middle)), Ok(IOValue::Float(width))]
                }
            ),
            cake_transform!(
                "Ratio from bands' center wavelength.
Parameters: z(on-band's center wavelength), z1, z2(off-bands' centerwavelength) (z1 < z < z2).
Compute off_ratio = 1 - (z - z1) / (z2 - z1), off_ratio_2 = 1 - (z2 - z) / (z2 - z1)",
                1, 0, 0,
                ratio_from_bands<IOValue, IOErr>(z: Float, z1: Float, z2: Float) -> Float, Float {
                    if !(z1 < z && z < z2) {
                        use IOErr::UnexpectedInput;
                        let msg = format!(
                            "wrong magnitude correlation ({} < {} < {})",
                            z1, z, z2
                        );
                        vec![msg; 2].into_iter().map(|msg| Err(UnexpectedInput(msg))).collect()
                    } else {
                        let off_ratio_1 = (z - z1) / (z2 - z1);
                        let off_ratio_2 = 1.0 - off_ratio_1;
                        vec![Ok(IOValue::Float(off_ratio_2)), Ok(IOValue::Float(off_ratio_1))]
                    }
                }
            ),
            cake_transform!(
                "Average for Image. Parameters: a=start, b=end (a <= b).
Compute (Sum[k, {a, b}]image[k]) / (b - a). image[k] is k-th slice of image.
Second output contains (a + b) / 2
Third output contains (b - a)
Note: indices for a and b start from 0",
                1, 0, 0,
                average<IOValue, IOErr>(image: Image, start: Integer = 0, end: Integer = 1) -> Image, Float, Float {
                    let middle = (*start as f32 + *end as f32) / 2.0;
                    let width = *end as f32 - *start as f32;
                    vec![run_average(image, *start, *end), Ok(IOValue::Float(middle)), Ok(IOValue::Float(width))]
                }
            ),
            cake_transform!(
                "Variance for Image. Parameters: a=start, b=end (a <= b).",
                1, 0, 0,
                variance<IOValue, IOErr>(image: Image, start: Integer = 0, end: Integer = 1) -> Image{
                    vec![run_variance(image, *start, *end)]
                }
            ),
            cake_transform!(
                "Stddev for Image. Parameters: a=start, b=end (a <= b).",
                1, 0, 0,
                stddev<IOValue, IOErr>(image: Image, start: Integer = 0, end: Integer = 1) -> Image{
                    vec![run_stddev(image, *start, *end)]
                }
            ),
            cake_transform!(
                "Median for Image. Parameters: a=start, b=end (a <= b).",
                1, 0, 0,
                median<IOValue, IOErr>(image: Image, start: Integer = 0, end: Integer = 1) -> Image{
                    vec![run_median(image, *start, *end)]
                }
            ),
            cake_transform!(
                "Convert 2d image to 1d list.",
                1, 0, 0,
                convert_to_1d_image<IOValue, IOErr>(image: Image) -> Image{
                    vec![run_convert_to_1d(image)]
                }
            ),
            cake_transform!(
                "Create scatterplots from two 1D image data.",
                1, 0, 0,
                create_scatter<IOValue, IOErr>(xaxis: Image, yaxis: Image) -> Image{
                    vec![run_create_scatter(xaxis, yaxis)]
                }
            ),
            cake_transform!(
                "Create Equivalent-Width map from off-band and on-band.
Parameters i_off, i_on, onband-width, min, is_emission.
Compute value = (i1 - i2) * fl / i1 (if is_emission is true, the sign of this value turns over).
if value > max, value changes to 0.",
                0, 1, 0,
                create_equivalent_width<IOValue, IOErr>(i_off: Image, i_on: Image, fl: Float = 1.0, max: Float = ::std::f32::INFINITY, is_emission: Bool = false) -> Image {
                    vec![run_create_equivalent_width(i_off, i_on, *fl, *max, *is_emission)]
                }
            ),
            cake_transform!(
                "Convert to log-scale. Parameter: image, a, v_min, v_max.
Compute y = log(ax + 1) / log(a)  (x = (value - v_min) / (v_max - v_min))",
                1, 0, 0,
                convert_to_logscale<IOValue, IOErr>(image: Image, a: Float = 1000.0, v_min: Float, v_max: Float) -> Image {
                    vec![run_convert_to_logscale(image, *a, *v_min, *v_max)]
                }
            ),
            cake_transform!(
<<<<<<< HEAD
                "Convert to log10",
=======
                "Calculating log10 of input data.",
>>>>>>> e64ebcce
                1, 0, 0,
                log10<IOValue, IOErr>(image: Image) -> Image {
                    vec![run_log10(image)]
                }
            ),
            cake_transform!(
<<<<<<< HEAD
=======
                "Calculating division between two WcsArray(image).",
                1, 0, 0,
                image_division<IOValue, IOErr>(image_dividend: Image, image_divisor: Image) -> Image {
                    vec![run_image_division(image_dividend, image_divisor)]
                }
            ),
            cake_transform!(
>>>>>>> e64ebcce
                "Image's min and max value. Parameter: image.
Compute v_min(first), v_max(second)",
                1, 0, 0,
                image_min_max<IOValue, IOErr>(image: Image) -> Float, Float {
                    let mut min = std::f32::MAX;
                    let mut max = std::f32::MIN;
                    let image_arr = image.scalar();

                    for i in image_arr {
                        min = min.min(*i);
                        max = max.max(*i);
                    }

                    vec![Ok(IOValue::Float(min)), Ok(IOValue::Float(max))]
                }
            ),
            cake_transform!(
                "Extract min/max wavelength value of each pixel.
Parameter: image, start, end, is_min (start <= end)
Output argmax/argmin map of flux; wavelength
Second output contains max/min flux map
Note: output wavelength values are discrete. indices for start and end start from 0",
                0, 1, 0,
                extract_argmin_max_wavelength<IOValue, IOErr>(image: Image, start: Integer = 0, end: Integer = 1, is_min: Bool = false) -> Image, Image {
                    vec![run_argminmax(image, *start, *end, *is_min), run_minmax(image, *start, *end, *is_min)]
                }
            ),
            cake_transform!(
                "peak-based_wavelength_range.
Parameter: image, start, end, range, is_min (start <= end)
Output [argmax - range, argmax + range] [argmin - range, argmin + range] map of flux; wavelength
Note: output wavelength values are discrete. indices for start and end start from 0",
                0, 1, 0,
                peak_based_wavelength_range<IOValue, IOErr>(image: Image, start: Integer = 0, end: Integer = 1, range: Integer = 1, is_min: Bool = false) -> Image, Image {
                    vec![run_create_argmap(image, *start, *end, -*range, *is_min, false), run_create_argmap(image, *start, *end, *range, *is_min, false)]
                }
            ),
            cake_transform!(
                "Extract centrobaric wavelength value of each pixel.
Parameter: image (which has wavelength value w_i and flux f_i), start, end
Compute Sum[k, (start, end)](f_k * w_k) / Sum(k, (start, end)(f_k))
Note: indices for start and end start from 0",
                0, 1, 0,
                extract_centrobaric_wavelength<IOValue, IOErr>(image: Image, start: Integer = 0, end: Integer = 1) -> Image {
                    vec![run_centroid(image, *start, *end)]
                }
            ),
            cake_transform!(
                "Extract centrobaric wavelength value of each pixel with mask.
Parameter: image (which has wavelength value w_i and flux f_i), start_mask, end_mask
Compute Sum[k, (start, end)](f_k * w_k) / Sum(k, (start, end)(f_k))",
                0, 1, 0,
                extract_centrobaric_wavelength_with_mask<IOValue, IOErr>(image: Image, start_mask: Image, end_mask: Image) -> Image {
                    vec![run_centroid_with_mask(image, start_mask, end_mask)]
                }
            ),
            cake_transform!(
                "Create velocity field map
Parameter: image (which has wavelength value w_i in each pixel), representative wavelength w_0
Compute Velocity v = c * (w_i - w_0) / w_0   (c = 3e5 [km/s])",
                1, 0, 0,
                create_velocity_field_map<IOValue, IOErr>(image: Image, w_0: Float = 0.0) -> Image {
                    let c = 3e5;
                    let image_arr = image.scalar();
                    let out = image_arr.map(|v| c * (*v - w_0) / w_0);

                    vec![Ok(IOValue::Image(WcsArray::from_array(Dimensioned::new(
                        out,
                        Unit::Custom("km/s".to_string()),
                    ))))]
                }
            ),
            cake_transform!(
                "Negation. Parameter: image. Compute -i.",
                1, 0, 0,
                negation<IOValue, IOErr>(image: Image) -> Image {
                    vec![run_negation(image)]
                }
            ),
            cake_transform!(
                "Extrude along the wavelength",
                0, 1, 0,
                extrude<IOValue, IOErr>(image: Image, roi: Roi = roi::ROI::All) -> Image {
                    vec![run_extrude(image, roi)]
                }
            ),
            cake_transform!(
                "range specification",
                0, 1, 0,
                range_specification<IOValue, IOErr>(image: Image, start: Integer = 0, end: Integer = 1) -> Image {
                    vec![run_range_specification(image, *start, *end)]
                }
            ),
            cake_transform!(
            "Gaussian. Parameter: image, start, end
Compute mean, when the (x, y) is fitted as y = A * exp(-(x - mean) ^ 2 / (2 * sigma ^ 2))",
                0, 1, 0,
                gaussian<IOValue, IOErr>(image: Image, start: Integer = 0, end: Integer = 1) -> Image {
                    vec![run_gaussian_mean(image, *start, *end)]
                }
            ),
            cake_transform!(
                "Gaussian with mask. Parameter: image, start_mask, end_mask
Compute mean, when the (x, y) is fitted as y = A * exp(-(x - mean) ^ 2 / (2 * sigma ^ 2))",
                0, 1, 0,
                gaussian_with_mask<IOValue, IOErr>(image: Image, start_mask: Image, end_mask: Image) -> Image {
                    vec![run_gaussian_mean_with_mask(image, start_mask, end_mask)]
                }
            ),
            cake_transform!(
                "Create Emission line map from off-band and on-band.
Parameters i_off, i_on, onband-width, min, is_emission.
Compute value = (i1 - i2) * fl (if is_emission is true, the sign of this value turns over).Integral
if value > max, value changes to 0.",
                0, 1, 0,
                create_emission_line_map<IOValue, IOErr>(i_off: Image, i_on: Image, fl: Float = 1.0, max: Float = ::std::f32::INFINITY, is_emission: Bool = false) -> Image {
                    vec![run_create_emission_line_map(i_off, i_on, *fl, *max, *is_emission)]
                }
            ),
            cake_transform!(
                "Calculate the logarithm of the ratio of the intensities of the four emission lines.
Compare them with the ideal curve.
Parameters: element_1, element_2, element_3, element_4.
Compute log(element_1 / element_2) and log(element_3 / element_4).
BPT map could be plotted by directly connecting output node.
The visualization tag should be changed if BPT diagram is wanted.
" ,
                0, 1, 0,
                bpt_diagram <IOValue, IOErr>(element_1: Image, element_2: Image, element_3: Image, element_4: Image)
                -> Image {
                    vec![run_bpt_map(element_1, element_2, element_3, element_4)]
                }
            ),
            cake_transform!(
                "Reset the calculation result of infinity caused by missing data or other reasons in the data set to 0",
                1, 0, 0,
                set_to_zero<IOValue, IOErr>(image: Image) -> Image {
                    vec![run_set_to_zero(image)]
                }
            ),
            cake_transform!(
                "Change the visualization tag to BPT, maybe can also be used to realize more tags",
                1, 0, 0,
                change_tag<IOValue, IOErr>(image: Image, tag: Str = "".to_owned()) -> Image {
                    vec![run_change_tag(image, tag)]
                }
            ),
            cake_transform!(
                "Generate hsv channel from rgb image",
                1, 0, 0,
                color_image_to_hsv<IOValue, IOErr>(image: Image) -> Image {
                    vec![run_color_image_to_hsv(image)]
                }
            ),
            cake_transform!(
                "Generate color image from rgb channels",
                1, 0, 0,
                color_image_from_rgb<IOValue, IOErr>(image_r: Image, image_g: Image, image_b: Image) -> Image {
                    vec![run_generate_color_image_from_channel(image_r, image_g, image_b)]
                }
            ),
            cake_transform!(
                "Apply tone curve to image",
                1,0,0,
                apply_tone_curve<IOValue, IOErr>(image: Image, tone_curve: ToneCurve) -> Image {
                    vec![run_apply_tone_curve(image, tone_curve.clone())]
                }
            ),
            cake_transform!(
                "Downsample the image. The width and height of size will be 1/n",
                1,0,0,
                down_sampling<IOValue, IOErr>(image: Image, n: Integer = 1) -> Image {
                    vec![run_down_sampling(image, *n)]
                }
            ),
        ]
    };
}

impl cake::NamedAlgorithms<IOErr> for IOValue {
    fn get_transform(s: &str) -> Option<&'static cake::Transform<'static, IOValue, IOErr>> {
        for t in TRANSFORMATIONS.iter() {
            if t.name() == s {
                return Some(t);
            }
        }
        None
    }
}

impl cake::DefaultFor for IOValue {
    fn default_for(variant_name: &str) -> Self {
        match variant_name {
            "Integer" => IOValue::Integer(0),
            "Float" => IOValue::Float(0.0),
            "Float2" => IOValue::Float2([0.0; 2]),
            "ToneCurve" => IOValue::ToneCurve(ToneCurveState::default()),
            "Float3" => IOValue::Float3([0.0; 3]),
            "Roi" => IOValue::Roi(roi::ROI::All),
            "Str" => IOValue::Str("".to_owned()),
            "Bool" => IOValue::Bool(false),
            "Paths" => IOValue::Paths(PATHS::FileList(vec![])),
            _ => panic!("Unknown variant name provided: {}.", variant_name),
        }
    }
}

impl cake::EditableVariants for IOValue {
    fn editable_variants() -> &'static [&'static str] {
        &[
            "Integer",
            "Float",
            "Float2",
            "Float3",
            "Roi",
            "Str",
            "Bool",
            "Paths",
            "ToneCurve",
        ]
    }
}

impl cake::ConvertibleVariants for IOValue {
    const CONVERTION_TABLE: &'static [cake::ConvertibleVariant<Self>] = &[
        cake::ConvertibleVariant {
            from: "Integer",
            into: "Float",
            f: integer_to_float,
        },
        cake::ConvertibleVariant {
            from: "Float",
            into: "Integer",
            f: float_to_integer,
        },
    ];
}

fn integer_to_float(from: &IOValue) -> IOValue {
    if let IOValue::Integer(int) = from {
        IOValue::Float(*int as f32)
    } else {
        panic!("Unexpected input!")
    }
}
fn float_to_integer(from: &IOValue) -> IOValue {
    if let IOValue::Float(f) = from {
        IOValue::Integer(f.round() as _)
    } else {
        panic!("Unexpected input!")
    }
}

/// Open FITS file
fn run_open_fits<P: AsRef<Path>>(path: Vec<P>, n: i64) -> Result<IOValue, IOErr> {
    let pathlist_len = path.len();
    let n = n as usize;
    precheck!(pathlist_len > n)?;
    let path = &path[n];
    let path = path.as_ref();
    fitrs::Fits::open(path)
        .map(|fits| IOValue::Fits(Arc::new(fits)))
        .map_err(|err| IOErr::IoError(err, format!("Could not open file {:?}", path)))
}

fn run_open_raw<P: AsRef<Path>>(path: Vec<P>, n: i64) -> Result<IOValue, IOErr> {
    let pathlist_len = path.len();
    let n = n as usize;
    precheck!(pathlist_len > n)?;
    let mut imagecount = 0;
    let mut width = 0;
    let mut height = 0;
    let mut img = Vec::new();
    let mut openresult: Result<IOValue, IOErr> = Ok(IOValue::Integer(0));
    for single_path in path {
        let image = rawloader::decode_file(single_path);
        match image {
            Ok(image) => {
                if imagecount == 0 {
                    width = image.width;
                    height = image.height;
                } else if width != image.width || height != image.height {
                    eprintln!("Couldn't load images with different size images.\n");
                    break;
                }
                if let rawloader::RawImageData::Integer(data) = image.data {
                    for pix in data {
                        img.push(pix as f32);
                    }
                } else {
                    eprintln!("Don't know how to process non-integer raw files");
                    break;
                }
            }
            Err(err) => openresult = Err(IOErr::RawLoaderError(format!("{:?}", err))),
        }
        imagecount += 1;
    }
    match openresult {
        Ok(_) => {
            let img = Array::from_shape_vec((pathlist_len, height, width), img).unwrap();
            Ok(IOValue::Image(WcsArray::from_array(Dimensioned::new(
                img.into_dyn(),
                Unit::None,
            ))))
        }
        Err(_) => openresult,
    }
}

/// Turn a FITS file into an image
fn run_fits_to_image(
    fits: &Arc<fitrs::Fits>,
    hdu_idx: i64,
    extension: &str,
) -> Result<IOValue, IOErr> {
    let hdu_idx = try_into_unsigned!(hdu_idx)?;
    let primary_hdu = fits
        .get_by_name(extension)
        .or_else(|| fits.get(hdu_idx))
        .ok_or_else(|| {
            let hdu_name = if hdu_idx == 0 {
                "Primary HDU".to_owned()
            } else {
                format!("HDU #{}", hdu_idx)
            };
            if extension == "" {
                IOErr::UnexpectedInput(format!("Could not find {} in FITS file.", hdu_name))
            } else {
                IOErr::UnexpectedInput(format!(
                    "Could not find HDU '{}', nor {} in FITS file.",
                    extension, hdu_name
                ))
            }
        })?;
    WcsArray::from_hdu(&primary_hdu)
        .map(IOValue::Image)
        .map_err(|e| IOErr::FITSErr(format!("{}", e)))
}

fn run_slice_one_frame(input_img: &WcsArray, frame_idx: i64) -> Result<IOValue, IOErr> {
    let frame_idx = try_into_unsigned!(frame_idx)?;
    is_sliceable!(input_img, frame_idx)?;

    let image_val = input_img.scalar();
    let out = image_val.index_axis(Axis(0), frame_idx);

    let wrap_with_unit = input_img.make_slice(
        &(0..out.ndim()).map(|i| (i, 0.0, 1.0)).collect::<Vec<_>>(),
        input_img.array().with_new_value(out.to_owned()),
    );

    Ok(IOValue::Image(wrap_with_unit))
}

/// Slice a 3D image through an arbitrary 2D plane
fn run_slice_3d_to_2d(image: &WcsArray, map: &Array2<[f32; 3]>) -> Result<IOValue, IOErr> {
    dim_is!(image, 3)?;

    use std::f32::EPSILON;

    #[derive(Debug)]
    struct MapReverseParams<'a> {
        origin: Option<&'a [f32; 3]>,
        dir1: [Option<f32>; 3],
        dir2: [Option<f32>; 3],
    }
    enum DirValue {
        Unset,
        None,
        Some(f32),
    }
    impl DirValue {
        fn into_option(self) -> Option<f32> {
            match self {
                DirValue::Unset | DirValue::None => None,
                DirValue::Some(f) => Some(f),
            }
        }

        fn update(&mut self, test_d: f32) {
            match *self {
                DirValue::Unset => *self = DirValue::Some(test_d),
                DirValue::Some(dx_) => {
                    if (dx_ - test_d).abs() > EPSILON {
                        *self = DirValue::None;
                    }
                }
                DirValue::None => (),
            }
        }
    }
    impl<'a> MapReverseParams<'a> {
        fn new(map: &'a Array2<[f32; 3]>) -> Self {
            let (n, m) = map.dim();

            let dir1 = {
                let mut dx = DirValue::Unset;
                let mut dy = DirValue::Unset;
                let mut dz = DirValue::Unset;
                for i in 0..n {
                    for j in 0..(m - 1) {
                        let [x0, y0, z0] = map[(i, j)];
                        let [x1, y1, z1] = map[(i, j + 1)];
                        {
                            let test_dx = x1 - x0;
                            dx.update(test_dx);
                        }
                        {
                            let test_dy = y1 - y0;
                            dy.update(test_dy);
                        }
                        {
                            let test_dz = z1 - z0;
                            dz.update(test_dz);
                        }
                    }
                }
                [dx.into_option(), dy.into_option(), dz.into_option()]
            };
            let dir2 = {
                let mut dx = DirValue::Unset;
                let mut dy = DirValue::Unset;
                let mut dz = DirValue::Unset;
                for i in 0..(n - 1) {
                    for j in 0..m {
                        let [x0, y0, z0] = map[(i, j)];
                        let [x1, y1, z1] = map[(i + 1, j)];
                        {
                            let test_dx = x1 - x0;
                            dx.update(test_dx);
                        }
                        {
                            let test_dy = y1 - y0;
                            dy.update(test_dy);
                        }
                        {
                            let test_dz = z1 - z0;
                            dz.update(test_dz);
                        }
                    }
                }
                [dx.into_option(), dy.into_option(), dz.into_option()]
            };

            let origin = map.get((0, 0));
            Self { origin, dir1, dir2 }
        }

        fn sliced_axes(&self) -> Option<[(usize, f32, f32); 2]> {
            enum HowToSlice {
                KeepDirection,
                RemoveDirection,
            }
            impl HowToSlice {
                fn how(dx1: Option<f32>, dx2: Option<f32>) -> Option<Self> {
                    if let (Some(dx1), Some(dx2)) = (dx1, dx2) {
                        if dx1 < EPSILON && dx2 > EPSILON || dx1 > EPSILON && dx2 < EPSILON {
                            Some(HowToSlice::KeepDirection)
                        } else if dx1 < EPSILON && dx2 < EPSILON {
                            Some(HowToSlice::RemoveDirection)
                        } else {
                            None
                        }
                    } else {
                        None
                    }
                }
            }

            let remove_x = match HowToSlice::how(self.dir1[0], self.dir2[0]) {
                Some(HowToSlice::KeepDirection) => false,
                Some(HowToSlice::RemoveDirection) => true,
                None => false,
            };
            let remove_y = match HowToSlice::how(self.dir1[1], self.dir2[1]) {
                Some(HowToSlice::KeepDirection) => false,
                Some(HowToSlice::RemoveDirection) => true,
                None => false,
            };
            let remove_z = match HowToSlice::how(self.dir1[2], self.dir2[2]) {
                Some(HowToSlice::KeepDirection) => false,
                Some(HowToSlice::RemoveDirection) => true,
                None => false,
            };

            if let Some(origin) = self.origin {
                match (remove_x, remove_y, remove_z) {
                    (true, false, false) => self.non_zero_factor(2).and_then(|factor2| {
                        self.non_zero_factor(1)
                            .map(|factor1| [(0, origin[2], factor2), (1, origin[1], factor1)])
                    }),
                    (false, true, false) => self.non_zero_factor(2).and_then(|factor2| {
                        self.non_zero_factor(0)
                            .map(|factor0| [(0, origin[2], factor2), (2, origin[0], factor0)])
                    }),
                    (false, false, true) => self.non_zero_factor(1).and_then(|factor1| {
                        self.non_zero_factor(0)
                            .map(|factor0| [(1, origin[1], factor1), (2, origin[0], factor0)])
                    }),
                    _ => None,
                }
            } else {
                None
            }
        }
        fn non_zero_factor(&self, index: usize) -> Option<f32> {
            match (self.dir1[index], self.dir2[index]) {
                (Some(x), Some(y)) => {
                    if x.abs() < EPSILON {
                        Some(y)
                    } else {
                        Some(x)
                    }
                }
                _ => None,
            }
        }
    }

    let mut out = Vec::with_capacity(map.len());
    for &[x, y, z] in map {
        // Interpolate to nearest
        let input_img = image.scalar();

        let out_val = *input_img
            .get([x as usize, y as usize, z as usize])
            .ok_or_else(|| {
                IOErr::UnexpectedInput(format!(
                    "Input maps to out of bound pixel!: [{}, {}, {}]",
                    x, y, z
                ))
            })?;
        out.push(out_val);
    }
    Array2::from_shape_vec(map.dim(), out)
        .map(|array| {
            let array = array.into_dyn();
            let array = image.array().with_new_value(array);
            let params = MapReverseParams::new(map);
            let array = if let Some(axes) = params.sliced_axes() {
                image.make_slice(&axes, array)
            } else {
                WcsArray::from_array(array)
            };
            IOValue::Image(array)
        })
        .map_err(|e| IOErr::ShapeError(e, "slice3d_to_2d: Unexpected error".to_owned()))
}

/// Make a 2D plane slicing the 3D space
/// This is actually a map mapping 2D to 3D coordinates
fn run_make_plane3d(
    p0: &[f32; 3],
    dir1: &[f32; 3],
    dir2: &[f32; 3],
    count1: i64,
    count2: i64,
) -> Result<IOValue, IOErr> {
    let (&[x0, y0, z0], &[dx1, dy1, dz1], &[dx2, dy2, dz2]) = (p0, dir1, dir2);
    let count1 = try_into_unsigned!(count1)?;
    let count2 = try_into_unsigned!(count2)?;

    let map = Array2::from_shape_fn((count2, count1), |(j, i)| {
        let i = i as f32;
        let j = j as f32;
        [
            x0 + i * dx1 + j * dx2,
            y0 + i * dy1 + j * dy2,
            z0 + i * dz1 + j * dz2,
        ]
    });
    Ok(IOValue::Map2dTo3dCoords(map))
}

fn run_extract_wave(image: &WcsArray, roi: &roi::ROI) -> Result<IOValue, IOErr> {
    dim_is!(image, 3)?;

    let image_val = image.scalar();

    let wave_size = *image_val.dim().as_array_view().first().unwrap();
    let mut wave = Vec::with_capacity(wave_size);
    for i in 0..wave_size {
        let mut res = 0.0;
        for (_, val) in roi.filterx(image_val.slice(s![i, .., ..])) {
            res += val;
        }
        wave.push(res);
    }
    Ok(IOValue::Image(
        image.make_slice(
            &[(2, 0.0, 1.0)],
            image
                .array()
                .with_new_value(Array1::from_vec(wave).into_dyn()),
        ),
    ))
}

fn run_convert_to_1d(image: &WcsArray) -> Result<IOValue, IOErr> {
    dim_is!(image, 2)?;
    let image_val = image.scalar();

    let wave_size = *image_val.dim().as_array_view().first().unwrap();
    let mut wave = Vec::with_capacity(wave_size);
    for i in 0..wave_size {
        for val in image_val.slice(s![i, ..]) {
            wave.push(*val);
        }
    }
    Ok(IOValue::Image(
        image.make_slice(
            &[(2, 0.0, 1.0)],
            image
                .array()
                .with_new_value(Array1::from_vec(wave).into_dyn()),
        ),
    ))
}

fn run_create_scatter(xaxis: &WcsArray, yaxis: &WcsArray) -> Result<IOValue, IOErr> {
    dim_is!(xaxis, 1)?;
    dim_is!(yaxis, 1)?;
    are_same_dim!(xaxis, yaxis)?;
    let image_val = xaxis.scalar();
    let width = image_val.len();
    let mut img = Vec::with_capacity(2 * width);
    for i in 0..width {
        for val in image_val.slice(s![i]) {
            img.push(*val);
        }
    }
    let image_val = yaxis.scalar();
    for i in 0..width {
        for val in image_val.slice(s![i]) {
            img.push(*val);
        }
    }
    let mut datapoints = Vec::new();
    for i in 0..width {
        datapoints.push((img[i], img[i + width], 0.0));
    }
    datapoints.retain(|x| (x.0.is_finite() && x.1.is_finite()));
    let mut center = (0.0, 0.0);
    let datalen = datapoints.len();
    for i in 0..datalen {
        let vector = (datapoints[i].0 - center.0, datapoints[i].1 - center.1);
        center.0 += vector.0 / (i + 1) as f32;
        center.1 += vector.1 / (i + 1) as f32;
    }
    for i in 0..datalen {
        let distance = ((datapoints[i].0 - center.0) * (datapoints[i].0 - center.0)
            + (datapoints[i].1 - center.1) * (datapoints[i].1 - center.1))
            .sqrt();
        datapoints[i].2 = distance;
    }
    datapoints.sort_by(|a, b| a.2.partial_cmp(&b.2).unwrap());
    let mut res = Vec::with_capacity(3 * datalen);
    for i in 0..datalen {
        res.push(datapoints[i].0);
    }
    for i in 0..datalen {
        res.push(datapoints[i].1);
    }
    for i in 0..datalen {
        res.push(datapoints[i].2);
    }
    let img = Array::from_shape_vec((3, datalen), res).unwrap();
    Ok(IOValue::Image(WcsArray::from_array_and_tag(
        Dimensioned::new(img.into_dyn(), Unit::None),
        Some(String::from("scatter")),
    )))
}

fn run_range_specification(image: &WcsArray, start: i64, end: i64) -> Result<IOValue, IOErr> {
    reduce_array_slice(image, start, end, |slices| slices.to_owned())
}

fn run_extrude(image: &WcsArray, roi: &roi::ROI) -> Result<IOValue, IOErr> {
    dim_is!(image, 3)?;

    let image_val = image.scalar();
    let wave_size = *image_val.dim().as_array_view().first().unwrap();

    let new_size = (wave_size, roi.datalen());
    let mut result = Vec::with_capacity(wave_size * roi.datalen());

    for i in (0..wave_size).rev() {
        for (_, val) in roi.filterx(image_val.slice(s![i, .., ..])) {
            result.push(val);
        }
    }

    let waveimg = Array::from_shape_vec(new_size.strides((roi.datalen(), 1)), result).unwrap();

    Ok(IOValue::Image(WcsArray::from_array(Dimensioned::new(
        waveimg.into_dyn(),
        Unit::None,
    ))))
}

fn run_clip(
    image: &WcsArray,
    ceiling_threshold: f32,
    ceiling: bool,
    floor_threshold: f32,
    floor: bool,
) -> Result<IOValue, IOErr> {
    let mut image = image.clone();

    for f in image.scalar_mut().iter_mut() {
        if (ceiling && *f >= ceiling_threshold) || (floor && *f <= floor_threshold) {
            *f = ::std::f32::NAN;
        }
    }

    Ok(IOValue::Image(image))
}

fn run_replace_nan_image(image: &WcsArray, placeholder: f32) -> Result<IOValue, IOErr> {
    let mut image = image.clone();

    for f in image.scalar_mut().iter_mut() {
        if f.is_nan() {
            *f = placeholder;
        }
    }

    Ok(IOValue::Image(image))
}

fn run_linear_composition(
    i1: &WcsArray,
    i2: &WcsArray,
    coef1: f32,
    coef2: f32,
) -> Result<IOValue, IOErr> {
    are_same_dim!(i1, i2)?;
    let out = i1 * coef1 + i2 * coef2;
    Ok(IOValue::Image(out))
}

fn run_make_float3(f1: f32, f2: f32, f3: f32) -> Result<IOValue, IOErr> {
    Ok(IOValue::Float3([f1, f2, f3]))
}

fn reduce_array_slice<F>(image: &WcsArray, start: i64, end: i64, f: F) -> Result<IOValue, IOErr>
where
    F: Fn(&ArrayViewD<f32>) -> ArrayD<f32>,
{
    let start = try_into_unsigned!(start)?;
    let end = try_into_unsigned!(end)?;
    is_sliceable!(image, start, end)?;

    let image_val = image.scalar();

    let slices = image_val.slice_axis(Axis(0), Slice::from(start..end));
    let raw = f(&slices);
    let ndim = raw.ndim();

    let wrap_with_unit = image.make_slice(
        &(0..ndim).map(|i| (i, 0.0, 1.0)).collect::<Vec<_>>(),
        image.array().with_new_value(raw),
    );

    Ok(IOValue::Image(wrap_with_unit))
}

fn run_integral(image: &WcsArray, start: i64, end: i64) -> Result<IOValue, IOErr> {
    reduce_array_slice(image, start, end, |slices| slices.sum_axis(Axis(0)))
}

fn run_average(image: &WcsArray, start: i64, end: i64) -> Result<IOValue, IOErr> {
    reduce_array_slice(image, start, end, |slices| slices.mean_axis(Axis(0)))
}

fn run_variance(image: &WcsArray, start: i64, end: i64) -> Result<IOValue, IOErr> {
    reduce_array_slice(image, start, end, |slices| slices.var_axis(Axis(0), 1.0))
}

fn run_stddev(image: &WcsArray, start: i64, end: i64) -> Result<IOValue, IOErr> {
    reduce_array_slice(image, start, end, |slices| slices.std_axis(Axis(0), 1.0))
}

fn run_median(image: &WcsArray, start: i64, end: i64) -> Result<IOValue, IOErr> {
    let start = try_into_unsigned!(start)?;
    let end = try_into_unsigned!(end)?;
    is_sliceable!(image, start, end)?;

    let image_val = image.scalar();

    let slices = image_val.slice_axis(Axis(0), Slice::from(start..end));
    let dim = slices.dim();
    let size = dim.as_array_view();
    let new_size: Vec<_> = size.iter().skip(1).cloned().collect();

    let result = ArrayD::from_shape_fn(new_size, |index| {
        let mut vals = Vec::new();
        for (_, slice) in slices.axis_iter(Axis(0)).enumerate() {
            vals.push(slice[&index]);
        }
        //consider NaN!
        vals.sort_by(|a, b| a.partial_cmp(b).unwrap());
        let n = vals.len();
        if n % 2 == 1 {
            vals[(n - 1) / 2]
        } else {
            (vals[n / 2] + vals[n / 2 - 1]) / 2.0
        }
    });

    // FIXME: Unit support
    // unit of index(Axis 0) should be adobped
    //
    // in above program...
    // 'waveimg' must have [flux * wavelength], 'flux_sum' must have [flux]
    // 'result' = waveimg / flux_sum   must have [wavelength]

    Ok(IOValue::Image(WcsArray::from_array(Dimensioned::new(
        result,
        Unit::None,
    ))))
}

fn run_minmax(image: &WcsArray, start: i64, end: i64, is_min: bool) -> Result<IOValue, IOErr> {
    if !is_min {
        reduce_array_slice(image, start, end, |slices| {
            slices.fold_axis(
                Axis(0),
                -std::f32::INFINITY,
                |x, y| if x > y { *x } else { *y },
            )
        })
    } else {
        reduce_array_slice(image, start, end, |slices| {
            slices.fold_axis(
                Axis(0),
                std::f32::INFINITY,
                |x, y| if x < y { *x } else { *y },
            )
        })
    }
}

fn run_create_argmap(
    image: &WcsArray,
    start: i64,
    end: i64,
    range: i64,
    is_min: bool,
    is_actual_value: bool,
) -> Result<IOValue, IOErr> {
    let start = try_into_unsigned!(start)?;
    let end = try_into_unsigned!(end)?;
    is_sliceable!(image, start, end)?;

    let image_val = image.scalar();

    let slices = image_val.slice_axis(Axis(0), Slice::from(start..end));
    let dim = slices.dim();
    let size = dim.as_array_view();
    let new_size: Vec<_> = size.iter().skip(1).cloned().collect();

    let waveimg = ArrayD::from_shape_fn(new_size, |index| {
        let mut value = if !is_min {
            -std::f32::INFINITY
        } else {
            std::f32::INFINITY
        };
        let mut out = 0.0;
        for (k, slice) in slices.axis_iter(Axis(0)).enumerate() {
            if (!is_min && slice[&index] > value) || (is_min && slice[&index] < value) {
                value = slice[&index];
                if is_actual_value {
                    out = match image.pix2world(2, ((k + start) as i64 + range) as f32) {
                        Some(value) => value,
                        None => ((k + start) as i64 + range) as f32,
                    };
                } else {
                    out = ((k + start) as i64 + range) as f32;
                }
            }
        }
        out
    });

    // FIXME: Unit support
    // unit of index(Axis 0) should be adobped
    //
    // in above program...
    // unit of variable 'out' should be adopted

    Ok(IOValue::Image(WcsArray::from_array(Dimensioned::new(
        waveimg,
        Unit::None,
    ))))
}

fn run_argminmax(image: &WcsArray, start: i64, end: i64, is_min: bool) -> Result<IOValue, IOErr> {
    run_create_argmap(image, start, end, 0, is_min, true)
}

fn run_centroid(image: &WcsArray, start: i64, end: i64) -> Result<IOValue, IOErr> {
    let start = try_into_unsigned!(start)?;
    let end = try_into_unsigned!(end)?;
    is_sliceable!(image, start, end)?;

    let image_val = image.scalar();

    let slices = image_val.slice_axis(Axis(0), Slice::from(start..end));
    let dim = slices.dim();
    let size = dim.as_array_view();
    let new_size: Vec<_> = size.iter().skip(1).cloned().collect();
    let new_size_2 = new_size.clone();

    let flux_sum = ArrayD::from_shape_fn(new_size, |index| {
        let mut out = 0.0;
        for (_, slice) in slices.axis_iter(Axis(0)).enumerate() {
            let flux = slice[&index];
            out += flux;
        }
        out
    });

    let waveimg = ArrayD::from_shape_fn(new_size_2, |index| {
        let mut out = 0.0;
        for (k, slice) in slices.axis_iter(Axis(0)).enumerate() {
            let flux = slice[&index];
            let wavelength = match image.pix2world(2, (k + start) as f32) {
                Some(value) => value,
                None => (k + start) as f32,
            };
            out += flux * wavelength;
        }
        out
    });

    let result = waveimg / flux_sum;

    // FIXME: Unit support
    // unit of index(Axis 0) should be adobped
    //
    // in above program...
    // 'waveimg' must have [flux * wavelength], 'flux_sum' must have [flux]
    // 'result' = waveimg / flux_sum   must have [wavelength]

    Ok(IOValue::Image(WcsArray::from_array(Dimensioned::new(
        result,
        Unit::None,
    ))))
}

fn run_centroid_with_mask(
    image: &WcsArray,
    start_mask: &WcsArray,
    end_mask: &WcsArray,
) -> Result<IOValue, IOErr> {
    let image_val = image.scalar();
    let start_mask_val = start_mask.scalar();
    let end_mask_val = end_mask.scalar();
    let dim = image_val.dim();
    let size = dim.as_array_view();
    let new_size: Vec<_> = size.iter().skip(1).cloned().collect();
    let new_size2 = new_size.clone();
    let flux_sum = ArrayD::from_shape_fn(new_size, |index| {
        let mut out = 0.0;
        let start = start_mask_val[&index] as usize;
        let end = end_mask_val[&index] as usize;
        let slices = image_val.slice_axis(Axis(0), Slice::from(start..end));

        for (_, slice) in slices.axis_iter(Axis(0)).enumerate() {
            let flux = slice[&index];
            out += flux;
        }
        out
    });

    let waveimg = ArrayD::from_shape_fn(new_size2, |index| {
        let mut out = 0.0;
        let start = start_mask_val[&index] as usize;
        let end = end_mask_val[&index] as usize;
        let slices = image_val.slice_axis(Axis(0), Slice::from(start..end));
        for (k, slice) in slices.axis_iter(Axis(0)).enumerate() {
            let flux = slice[&index];
            let wavelength = match image.pix2world(2, (k + start) as f32) {
                Some(value) => value,
                None => (k + start) as f32,
            };
            out += flux * wavelength;
        }
        out
    });

    let result = waveimg / flux_sum;

    // FIXME: Unit support
    // unit of index(Axis 0) should be adobped
    //
    // in above program...
    // 'waveimg' must have [flux * wavelength], 'flux_sum' must have [flux]
    // 'result' = waveimg / flux_sum   must have [wavelength]

    Ok(IOValue::Image(WcsArray::from_array(Dimensioned::new(
        result,
        Unit::None,
    ))))
}

fn run_create_equivalent_width(
    i_off: &WcsArray,
    i_on: &WcsArray,
    fl: f32,
    max: f32,
    is_emission: bool,
) -> Result<IOValue, IOErr> {
    let i_off_arr = i_off.scalar();
    let i_on_arr = i_on.scalar();
    let out = (i_off_arr - i_on_arr) * fl / i_off_arr * (if is_emission { -1.0 } else { 1.0 });
    let result = out.map(|v| if *v > max { 0.0 } else { *v });

    // FIXME: Unit support
    // implementation of &WcsArray / &WcsArray is needed
    //
    // in above program...
    // variable 'fl' is width of on-band, so unit of length should be adopted (e.g. [Ang]).

    Ok(IOValue::Image(WcsArray::from_array(Dimensioned::new(
        result,
        Unit::None,
    ))))
}

fn run_convert_to_logscale(
    image: &WcsArray,
    a: f32,
    v_min: f32,
    v_max: f32,
) -> Result<IOValue, IOErr> {
    let mut out = image.clone();
    for v in out.scalar_mut().iter_mut() {
        *v = (*v - v_min) / (v_max - v_min);
        *v = (a * *v + 1.0).ln() / a.ln();
    }

    Ok(IOValue::Image(out))
}

<<<<<<< HEAD
fn run_log10(image: &WcsArray) -> Result<IOValue, IOErr> {
    let mut out = image.clone();
    for v in out.scalar_mut().iter_mut() {
        *v = v.log10();
=======
fn run_log10(
    image: &WcsArray,
) -> Result<IOValue, IOErr> {
    let mut out = image.clone();
    for v in out.scalar_mut().iter_mut() {
        *v = (*v).log10();
>>>>>>> e64ebcce
    }

    Ok(IOValue::Image(out))
}

<<<<<<< HEAD
=======
fn run_image_division(
    image_dividend: &WcsArray,
    image_divisor: &WcsArray,
) -> Result<IOValue, IOErr> {
    let out = image_dividend.scalar() / image_divisor.scalar();

    Ok(IOValue::Image(WcsArray::from_array(Dimensioned::new(
        out,
        Unit::None,
    ))))
}

>>>>>>> e64ebcce
fn run_negation(image: &WcsArray) -> Result<IOValue, IOErr> {
    let mut out = image.clone();
    for v in out.scalar_mut().iter_mut() {
        *v = -*v;
    }

    Ok(IOValue::Image(out))
}

fn run_gaussian_mean(image: &WcsArray, start: i64, end: i64) -> Result<IOValue, IOErr> {
    let start = try_into_unsigned!(start)?;
    let end = try_into_unsigned!(end)?;
    let mut flag = false;

    is_sliceable!(image, start, end)?;

    let image_val = image.scalar();

    let slices = image_val.slice_axis(Axis(0), Slice::from(start..end));
    let dim = slices.dim();
    let size = dim.as_array_view();
    let new_size: Vec<_> = size.iter().skip(1).cloned().collect();

    let img = ArrayD::from_shape_fn(new_size, |index| {
        let mut sums = vec![0.0, 0.0, 0.0, 0.0];
        let mut lns = vec![0.0, 0.0, 0.0];
        let n = end - start + 1;
        // Caruanas Algorithm
        for (k, slice) in slices.axis_iter(Axis(0)).enumerate() {
            let y = slice[&index];
            let x = k as f32;
            sums[0] += x;
            sums[1] += x * x;
            sums[2] += x * x * x;
            sums[3] += x * x * x * x;
            lns[0] += y.ln();
            lns[1] += x * y.ln();
            lns[2] += x * x * y.ln();
        }
        let a = Matrix3::new(
            n as f32, sums[0], sums[1], sums[0], sums[1], sums[2], sums[1], sums[2], sums[3],
        );
        let b = Vector3::new(lns[0], lns[1], lns[2]);
        let decomp = a.lu();
        let x = decomp.solve(&b);
        let mut sol = Vector3::from([0.0, 0.0, 0.0]);
        match x {
            Some(vector) => sol = vector,
            None => flag = true,
        };
        let _a = &sol[0]; //not used this time.
        let b = &sol[1];
        let c = &sol[2];
        let mean = -b / (2.0 * c) + start as f32;
        let out = match image.pix2world(2, mean as f32) {
            Some(value) => value,
            None => (mean + start as f32),
        };
        out
    });
    match flag {
        // maybe some IOErr enum (presenting computation failure)is necessary
        true => Err(IOErr::UnexpectedInput("Linear algebra failed.".to_string())),
        false => Ok(IOValue::Image(WcsArray::from_array(Dimensioned::new(
            img,
            Unit::None,
        )))),
    }
}

fn run_gaussian_mean_with_mask(
    image: &WcsArray,
    start_mask: &WcsArray,
    end_mask: &WcsArray,
) -> Result<IOValue, IOErr> {
    let image_val = image.scalar();
    let start_mask_val = start_mask.scalar();
    let end_mask_val = end_mask.scalar();
    let dim = image_val.dim();
    let size = dim.as_array_view();
    let new_size: Vec<_> = size.iter().skip(1).cloned().collect();
    let mut flag = false;
    let img = ArrayD::from_shape_fn(new_size, |index| {
        let mut sums = vec![0.0, 0.0, 0.0, 0.0];
        let mut lns = vec![0.0, 0.0, 0.0];
        let start = start_mask_val[&index] as usize;
        let end = end_mask_val[&index] as usize;
        let slices = image_val.slice_axis(Axis(0), Slice::from(start..end));
        let n = end - start + 1;
        // Caruanas Algorithm
        for (k, slice) in slices.axis_iter(Axis(0)).enumerate() {
            let y = slice[&index];
            let x = k as f32;
            sums[0] += x;
            sums[1] += x * x;
            sums[2] += x * x * x;
            sums[3] += x * x * x * x;
            lns[0] += y.ln();
            lns[1] += x * y.ln();
            lns[2] += x * x * y.ln();
        }
        let a = Matrix3::new(
            n as f32, sums[0], sums[1], sums[0], sums[1], sums[2], sums[1], sums[2], sums[3],
        );
        let b = Vector3::new(lns[0], lns[1], lns[2]);
        let decomp = a.lu();
        let x = decomp.solve(&b);
        let mut sol = Vector3::from([0.0, 0.0, 0.0]);
        match x {
            Some(vector) => sol = vector,
            None => flag = true,
        };
        let _a = &sol[0]; //not used this time.
        let b = &sol[1];
        let c = &sol[2];
        let mean = -b / (2.0 * c) + start as f32;
        let out = match image.pix2world(2, mean as f32) {
            Some(value) => value,
            None => (mean + start as f32),
        };
        out
    });
    match flag {
        // maybe some IOErr enum (presenting computation failure)is necessary
        true => Err(IOErr::UnexpectedInput("Linear algebra failed.".to_string())),
        false => Ok(IOValue::Image(WcsArray::from_array(Dimensioned::new(
            img,
            Unit::None,
        )))),
    }
}

fn run_create_emission_line_map(
    i_off: &WcsArray,
    i_on: &WcsArray,
    fl: f32,
    max: f32,
    is_emission: bool,
) -> Result<IOValue, IOErr> {
    let i_off_integral = i_off.scalar();
    let i_on_integral = i_on.scalar();
    let out = (i_off_integral - i_on_integral) * fl * (if is_emission { -1.0 } else { 1.0 });
    let result = out.map(|v| if *v > max { 0.0 } else { *v });

    Ok(IOValue::Image(WcsArray::from_array(Dimensioned::new(
        result,
        Unit::None,
    ))))
}

fn run_bpt_map(
    element_1: &WcsArray,
    element_2: &WcsArray,
    element_3: &WcsArray,
    element_4: &WcsArray,
) -> Result<IOValue, IOErr> {
    let element_1_intensity = element_1.scalar();
    let element_2_intensity = element_2.scalar();
    let element_3_intensity = element_3.scalar();
    let element_4_intensity = element_4.scalar();
    let ratio_axis_y = (element_1_intensity / element_2_intensity).map(|v| (*v).log10());
    let ratio_axis_x = (element_3_intensity / element_4_intensity).map(|v| (*v).log10());
    let ratio_ideal = 0.61 / (ratio_axis_x - 0.47) + 1.19;
    let ratio_compare = ratio_axis_y - ratio_ideal;

    let result = ratio_compare.map(|v| {
        if (*v).is_nan() {
            1.0
        } else if *v > 0.0 {
            3.0
        } else {
            2.0
        }
    });

    Ok(IOValue::Image(WcsArray::from_array(Dimensioned::new(
        result,
        Unit::None,
    ))))
}

fn run_set_to_zero(image: &WcsArray) -> Result<IOValue, IOErr> {
    let mut out = image.clone();
    for v in out.scalar_mut().iter_mut() {
        if *v < 0.0 {
            *v = -0.01
        };
    }

    Ok(IOValue::Image(out))
}

fn run_change_tag(data_in: &WcsArray, tag: &str) -> Result<IOValue, IOErr> {
    let mut out = data_in.clone();
    out.visualization = Some(String::from(tag));

    Ok(IOValue::Image(out))
}

fn run_color_image_to_hsv(image: &WcsArray) -> Result<IOValue, IOErr> {
    dim_is!(image, 3)?;
    let image = image.scalar();
    let mut out = image.clone();
    for (j, slice) in image.axis_iter(Axis(1)).enumerate() {
        for (i, data) in slice.axis_iter(Axis(1)).enumerate() {
            let mut hue = 0.0;
            let max = data[0].max(data[1]).max(data[2]);
            let min = data[0].min(data[1]).min(data[2]);
            if data[0] >= data[1] && data[0] >= data[2] {
                hue = 60.0 * ((data[1] - data[2]) / (max - min));
            } else if data[1] >= data[0] && data[1] >= data[2] {
                hue = 60.0 * ((data[2] - data[0]) / (max - min)) + 120.0;
            } else if data[2] >= data[0] && data[2] >= data[1] {
                hue = 60.0 * ((data[0] - data[1]) / (max - min)) + 240.0;
            } else {
                println!("Unreachable");
            }
            if hue < 0.0 {
                hue += 360.0;
            }
            hue = hue / 360.0 * 65535.0;
            out[[0, j, i]] = hue;
            out[[1, j, i]] = (max - min) / max * 65535.0;
            out[[2, j, i]] = max;
        }
    }
    Ok(IOValue::Image(WcsArray::from_array(Dimensioned::new(
        out,
        Unit::None,
    ))))
}

fn run_generate_color_image_from_channel(
    image_r: &WcsArray,
    image_g: &WcsArray,
    image_b: &WcsArray,
) -> Result<IOValue, IOErr> {
    dim_is!(image_r, 2)?;
    dim_is!(image_g, 2)?;
    dim_is!(image_b, 2)?;
    are_same_dim!(image_r, image_b)?;
    are_same_dim!(image_b, image_g)?;
    let dim = image_r.scalar().dim();
    let dim = dim.as_array_view();
    let mut colorimage = Vec::with_capacity(3 * dim[0] * dim[1]);
    for &data in image_r.scalar().iter() {
        colorimage.push(data);
    }
    for &data in image_g.scalar().iter() {
        colorimage.push(data);
    }
    for &data in image_b.scalar().iter() {
        colorimage.push(data);
    }
    let img = Array::from_shape_vec((3, dim[0], dim[1]), colorimage).unwrap();

    Ok(IOValue::Image(WcsArray::from_array(Dimensioned::new(
        img.into_dyn(),
        Unit::None,
    ))))
}

fn run_apply_tone_curve(image: &WcsArray, tone_curve: ToneCurveState) -> Result<IOValue, IOErr> {
    let mut image_arr = image.scalar().clone();
    let table = tone_curve.array();
    let table_size = table.len() - 1;
    image_arr.par_map_inplace(|v| {
        let key = (*v * table_size as f32 / 65535.0) as usize;
        let value = 65535.0 * table[key] / table_size as f32;
        *v = value;
    });
    Ok(IOValue::Image(WcsArray::from_array(Dimensioned::new(
        image_arr,
        Unit::None,
    ))))
}

fn run_down_sampling(image: &WcsArray, n: i64) -> Result<IOValue, IOErr> {
    dim_is!(image, 2)?;
    precheck!(
        n > 0,
        "{}",
        format!("n should be greater than 0, {} > 0", n)
    )?;
    let dim = image.scalar().dim();
    let size = dim.as_array_view();
    let mut out = image.clone();
    let mut new_size = ((size[0]) / (n as usize), (size[1]) / (n as usize));
    if size[0] % (n as usize) != 0 {
        new_size.0 += 1;
    }
    if size[1] % (n as usize) != 0 {
        new_size.1 += 1;
    }
    let mut new_image = Vec::with_capacity(new_size.0 * new_size.1);
    let mut counter = 0;
    for v in out.scalar_mut().iter_mut() {
        let coord = (counter % size[1], counter / size[1]);
        if coord.0 % (n as usize) == 0 && coord.1 % (n as usize) == 0 {
            new_image.push(*v);
        }
        counter += 1;
    }

    let out = Array::from_shape_vec(new_size.strides((new_size.1, 1)), new_image).unwrap();

    Ok(IOValue::Image(WcsArray::from_array(Dimensioned::new(
        out.into_dyn(),
        Unit::None,
    ))))
}

#[cfg(test)]
mod test {
    use super::{run_fits_to_image, run_make_plane3d, run_open_fits, run_slice_3d_to_2d, IOValue};
    use std::path::PathBuf;
    use PATHS;
    #[test]
    fn test_open_fits() {
        let path = PATHS::FileList(vec![PathBuf::from("test/test.fits")]);
        if let PATHS::FileList(path) = path {
            if let IOValue::Fits(fits) = run_open_fits(path.to_vec(), 0).unwrap() {
                if let IOValue::Image(image) = run_fits_to_image(&fits, 0, "").unwrap() {
                    if let IOValue::Map2dTo3dCoords(map) = run_make_plane3d(
                        &[0.0, 0.0, 0.0],
                        &[1.0, 0.5, 0.0],
                        &[0.0, 0.5, 1.0],
                        10,
                        20,
                    )
                    .unwrap()
                    {
                        let _sliced_image = run_slice_3d_to_2d(&image, &map);
                        return;
                    }
                }
            }
        }
        panic!("Failed somewhere!");
    }
}<|MERGE_RESOLUTION|>--- conflicted
+++ resolved
@@ -331,19 +331,13 @@
                 }
             ),
             cake_transform!(
-<<<<<<< HEAD
-                "Convert to log10",
-=======
                 "Calculating log10 of input data.",
->>>>>>> e64ebcce
                 1, 0, 0,
                 log10<IOValue, IOErr>(image: Image) -> Image {
                     vec![run_log10(image)]
                 }
             ),
             cake_transform!(
-<<<<<<< HEAD
-=======
                 "Calculating division between two WcsArray(image).",
                 1, 0, 0,
                 image_division<IOValue, IOErr>(image_dividend: Image, image_divisor: Image) -> Image {
@@ -351,7 +345,6 @@
                 }
             ),
             cake_transform!(
->>>>>>> e64ebcce
                 "Image's min and max value. Parameter: image.
 Compute v_min(first), v_max(second)",
                 1, 0, 0,
@@ -1399,26 +1392,15 @@
     Ok(IOValue::Image(out))
 }
 
-<<<<<<< HEAD
 fn run_log10(image: &WcsArray) -> Result<IOValue, IOErr> {
     let mut out = image.clone();
     for v in out.scalar_mut().iter_mut() {
         *v = v.log10();
-=======
-fn run_log10(
-    image: &WcsArray,
-) -> Result<IOValue, IOErr> {
-    let mut out = image.clone();
-    for v in out.scalar_mut().iter_mut() {
-        *v = (*v).log10();
->>>>>>> e64ebcce
     }
 
     Ok(IOValue::Image(out))
 }
 
-<<<<<<< HEAD
-=======
 fn run_image_division(
     image_dividend: &WcsArray,
     image_divisor: &WcsArray,
@@ -1431,7 +1413,6 @@
     ))))
 }
 
->>>>>>> e64ebcce
 fn run_negation(image: &WcsArray) -> Result<IOValue, IOErr> {
     let mut out = image.clone();
     for v in out.scalar_mut().iter_mut() {
