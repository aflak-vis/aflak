--- conflicted
+++ resolved
@@ -35,12 +35,8 @@
             }
         }
     }
-
-<<<<<<< HEAD
+  
     pub fn filter_upside_down(&self, data: ArrayView2<f32>) -> Vec<((usize, usize), f32)> {
-=======
-    pub fn filterx(&self, data: ArrayView2<f32>) -> Vec<((usize, usize), f32)> {
->>>>>>> 9fedc835
         let dim = data.dim();
         match *self {
             ROI::All => {
