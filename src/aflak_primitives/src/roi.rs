use ndarray::ArrayView2;

/// A region of interest in a 2D image.
#[derive(Clone, Debug, PartialEq, Eq, Serialize, Deserialize)]
pub enum ROI {
    /// The whole image is a region of interest.
    All,
    /// The list of pixels selected by this region of interest.
    PixelList(Vec<(usize, usize)>),
}

impl ROI {
    /// Get the value of each point of the 2D image in the region of interest,
    /// along with the original coordinate of each selected pixel.
    pub fn filter(&self, data: ArrayView2<f32>) -> Vec<((usize, usize), f32)> {
        match *self {
            ROI::All => {
                let mut out = Vec::with_capacity(data.len());
                let size = data.dim();
                for j in 0..size.1 {
                    for i in 0..size.0 {
                        out.push(((i, j), *data.get([i, j]).unwrap()));
                    }
                }
                out
            }
            ROI::PixelList(ref pixels) => {
                let mut out = Vec::with_capacity(pixels.len());
                for &(i, j) in pixels {
                    if let Some(val) = data.get([i, j]) {
                        out.push(((i, j), *val));
                    }
                }
                out
            }
        }
    }

<<<<<<< HEAD
=======
    pub fn filterx(&self, data: ArrayView2<f32>) -> Vec<((usize, usize), f32)> {
        match *self {
            ROI::All => {
                let mut out = Vec::with_capacity(data.len());
                let size = data.dim();
                for j in 0..size.1 {
                    for i in 0..size.0 {
                        out.push(((i, j), *data.get([i, j]).unwrap()));
                    }
                }
                out
            }
            ROI::PixelList(ref pixels) => {
                let mut out = Vec::with_capacity(pixels.len());
                for &(i, j) in pixels {
                    if let Some(val) = data.get([73 - j, i]) {
                        out.push(((i, j), *val));
                    }
                }
                out
            }
        }
    }

>>>>>>> 1d0cf9c7
    pub fn datalen(&self) -> usize {
        match *self {
            ROI::All => 0,
            ROI::PixelList(ref pixels) => pixels.len(),
        }
    }
}<|MERGE_RESOLUTION|>--- conflicted
+++ resolved
@@ -36,8 +36,6 @@
         }
     }
 
-<<<<<<< HEAD
-=======
     pub fn filterx(&self, data: ArrayView2<f32>) -> Vec<((usize, usize), f32)> {
         match *self {
             ROI::All => {
@@ -62,7 +60,6 @@
         }
     }
 
->>>>>>> 1d0cf9c7
     pub fn datalen(&self) -> usize {
         match *self {
             ROI::All => 0,
