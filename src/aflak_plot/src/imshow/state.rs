--- conflicted
+++ resolved
@@ -585,7 +585,8 @@
                 ui.popup(im_str!("add-interaction-handle"), || {
                     ui.text("Add interaction handle");
                     ui.separator();
-                    if let Some(menu) = ui.begin_menu(im_str!("Horizontal Line"), true) {
+                    if let Some(menu) = ui.begin_menu_with_enabled(im_str!("Horizontal Line"), true)
+                    {
                         if MenuItem::new(im_str!("to main editor")).build(ui) {
                             let new = Interaction::HorizontalLine(HorizontalLine::new(
                                 self.mouse_pos.1.round(),
@@ -611,9 +612,9 @@
                                 store.insert(self.interactions.id(), t_idx);
                             }
                         }
-                        menu.end(ui);
+                        menu.end();
                     }
-                    if let Some(menu) = ui.begin_menu(im_str!("Vertical Line"), true) {
+                    if let Some(menu) = ui.begin_menu_with_enabled(im_str!("Vertical Line"), true) {
                         if MenuItem::new(im_str!("to main editor")).build(ui) {
                             let new = Interaction::VerticalLine(VerticalLine::new(
                                 self.mouse_pos.0.round(),
@@ -639,7 +640,7 @@
                                 store.insert(self.interactions.id(), t_idx);
                             }
                         }
-                        menu.end(ui);
+                        menu.end();
                     }
                     if MenuItem::new(im_str!("Region of interest")).build(ui) {
                         let new = Interaction::FinedGrainedROI(FinedGrainedROI::new(
@@ -839,7 +840,6 @@
                                 );
                             }
 
-<<<<<<< HEAD
                             if selected
                                 && is_image_hovered
                                 && ui.is_mouse_clicked(MouseButton::Left)
@@ -851,25 +851,6 @@
                                     pixels.remove(position);
                                 } else {
                                     pixels.push(pixel);
-=======
-                        ui.popup(im_str!("edit-line"), || {
-                            if MenuItem::new(im_str!("Delete Line")).build(ui) {
-                                line_marked_for_deletion = Some(*id);
-                            } else if MenuItem::new(im_str!("Rotate Line")).build(ui) {
-                                *show_rotate = true;
-                            }
-                        });
-                        if *show_rotate {
-                            Window::new(&ImString::new(format!("Rotate #{:?}", id)))
-                                .size([300.0, 50.0], Condition::Appearing)
-                                .resizable(false)
-                                .build(ui, || {
-                                    Slider::new(im_str!("Degree"), -180, 180).build(ui, degree);
-                                });
-                            if !*allmoving && !edgemoving.0 && !edgemoving.1 {
-                                if *degree == 0 {
-                                    *endpoints_zero = *endpoints;
->>>>>>> 9ea81513
                                 }
                                 *changed = true;
                             } else {
@@ -1145,8 +1126,7 @@
                                         .size([300.0, 50.0], Condition::Appearing)
                                         .resizable(false)
                                         .build(ui, || {
-                                            Slider::new(im_str!("Degree"))
-                                                .range(-180..=180)
+                                            Slider::new(im_str!("Degree"), -180, 180)
                                                 .build(ui, degree);
                                         });
                                     if !*allmoving && !edgemoving.0 && !edgemoving.1 {
@@ -1331,20 +1311,8 @@
                             }
                         }
                     }
-                    stack.pop(ui);
+                    stack.pop();
                 }
-<<<<<<< HEAD
-=======
-            }
-            stack.pop();
-        }
-
-        if let Some(line_id) = line_marked_for_deletion {
-            self.interactions.remove(line_id);
-        }
-
-        ticks.draw(&draw_list, p, size);
->>>>>>> 9ea81513
 
                 if let Some(line_id) = line_marked_for_deletion {
                     self.interactions.remove(line_id);
