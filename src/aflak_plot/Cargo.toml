[package]
name = "aflak_plot"
version = "0.0.3"
authors = ["Malik Olivier Boussejra <malik@boussejra.com>"]
description = "Plotting library using imgui made for aflak"
edition = "2018"
license = "GPL-3.0-only"

[dependencies]
<<<<<<< HEAD
glium = { version = "0.27", default-features = true }
imgui = { version = "0.5.0" }
imgui-glium-renderer = { version = "0.5.0" }
aflak_cake = { path = "../aflak_cake" }
aflak_primitives = { path = "../aflak_primitives" }
node_editor = { path = "../node_editor" }
=======
glium = { version = "0.30", default-features = true }
imgui = { version = "0.8.0" }
imgui-glium-renderer = { version = "0.8.0" }
>>>>>>> 9ea81513
ndarray = "0.12"
implot = { version = "0.2.0" }
meval = "0.2"

[dev-dependencies]
aflak_imgui_glium_support = { path = "../imgui_glium_support", version = "0.0.3" }<|MERGE_RESOLUTION|>--- conflicted
+++ resolved
@@ -7,20 +7,14 @@
 license = "GPL-3.0-only"
 
 [dependencies]
-<<<<<<< HEAD
-glium = { version = "0.27", default-features = true }
-imgui = { version = "0.5.0" }
-imgui-glium-renderer = { version = "0.5.0" }
+glium = { version = "0.30", default-features = true }
+imgui = { version = "0.8.0" }
+imgui-glium-renderer = { version = "0.8.0" }
 aflak_cake = { path = "../aflak_cake" }
 aflak_primitives = { path = "../aflak_primitives" }
 node_editor = { path = "../node_editor" }
-=======
-glium = { version = "0.30", default-features = true }
-imgui = { version = "0.8.0" }
-imgui-glium-renderer = { version = "0.8.0" }
->>>>>>> 9ea81513
 ndarray = "0.12"
-implot = { version = "0.2.0" }
+implot = { git = "https://github.com/4bb4/implot-rs" }
 meval = "0.2"
 
 [dev-dependencies]
